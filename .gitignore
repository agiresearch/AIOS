logs/
.idea/
.DS_Store
.ipynb_checkpoints
__pycache__
/venv/
.idea
**/context_restoration/**
**/.pytest_cache/**
.env
temp/
pyopenagi/environments/

# IPython
profile_default/
ipython_config.py

# Remove previous ipynb_checkpoints
#   git rm -r .ipynb_checkpoints/

### Python ###
# Byte-compiled / optimized / DLL files
*.py[cod]
*$py.class

# C extensions
*.so

# Distribution / packaging
.Python
build/
develop-eggs/
dist/
downloads/
eggs/
.eggs/
# lib/
lib64/
parts/
sdist/
var/
wheels/
share/python-wheels/
*.egg-info/
.installed.cfg
*.egg
MANIFEST

# PyInstaller
#  Usually these files are written by a python script from a template
#  before PyInstaller builds the exe, so as to inject date/other infos into it.
*.manifest
*.spec

# Installer logs
pip-log.txt
pip-delete-this-directory.txt

# Unit test / coverage reports
htmlcov/
.tox/
.nox/
.coverage
.coverage.*
.cache
nosetests.xml
coverage.xml
*.cover
*.py,cover
.hypothesis/
.pytest_cache/
cover/

# Translations
*.mo
*.pot

# Django stuff:
*.log

local_settings.py
db.sqlite3
db.sqlite3-journal

# Flask stuff:
instance/
.webassets-cache

# Scrapy stuff:
.scrapy

# Sphinx documentation
docs/_build/

# PyBuilder
.pybuilder/

**/target/**
**/build/**
**/output/**

# Jupyter Notebook

# IPython

# pyenv
#   For a library or package, you might want to ignore these files since the code is
#   intended to run in multiple environments; otherwise, check them in:
# .python-version

# pipenv
#   According to pypa/pipenv#598, it is recommended to include Pipfile.lock in version control.
#   However, in case of collaboration, if having platform-specific dependencies or dependencies
#   having no cross-platform support, pipenv may install dependencies that don't work, or not
#   install all needed dependencies.
#Pipfile.lock

# PEP 582; used by e.g. github.com/David-OConnor/pyflow
__pypackages__/

# Celery stuff
celerybeat-schedule
celerybeat.pid

# SageMath parsed files
*.sage.py

# Environments
.env
.venv
env/
venv/
ENV/
env.bak/
venv.bak/

# Spyder project settings
.spyderproject
.spyproject

# Rope project settings
.ropeproject

# mkdocs documentation
/site

# mypy
.mypy_cache/
.dmypy.json
dmypy.json

# Pyre type checker
.pyre/

# pytype static type analyzer
.pytype/

# Cython debug symbols
cython_debug/

# End of https://www.toptal.com/developers/gitignore/api/python,jupyternotebooks
/pyopenagi/environments/


# dependencies
<<<<<<< HEAD
**/node_modules/**
=======
node_modules/
/node_modules/
>>>>>>> 75369ece
/.pnp
.pnp.js
.yarn/install-state.gz

# testing
/coverage

# next.js
/.next/
<<<<<<< HEAD

=======
.next/
>>>>>>> 75369ece
/out/

# production
/build
# misc
.DS_Store
*.pem

# debug
npm-debug.log*
yarn-debug.log*
yarn-error.log*

# local env files
.env*.local

# vercel
.vercel

# typescript
*.tsbuildinfo
next-env.d.ts<|MERGE_RESOLUTION|>--- conflicted
+++ resolved
@@ -163,12 +163,7 @@
 
 
 # dependencies
-<<<<<<< HEAD
 **/node_modules/**
-=======
-node_modules/
-/node_modules/
->>>>>>> 75369ece
 /.pnp
 .pnp.js
 .yarn/install-state.gz
@@ -178,11 +173,7 @@
 
 # next.js
 /.next/
-<<<<<<< HEAD
-
-=======
 .next/
->>>>>>> 75369ece
 /out/
 
 # production
