--- conflicted
+++ resolved
@@ -286,75 +286,6 @@
 - `HF_AUTH_TOKEN`: HuggingFace authentication token for accessing models
 - `HF_HOME`: Optional path to store HuggingFace models
 
-<<<<<<< HEAD
-=======
-
-
-#### Installation from source
-
-##### Step 1: Install AIOS Kernel
-Git clone AIOS kernel
-```bash
-git clone https://github.com/agiresearch/AIOS.git
-```
-Create venv environment
-```bash
-python3.x -m venv venv # Only support for Python 3.10 and 3.11
-source venv/bin/activate
-```
-or create conda environment
-```bash
-conda create -n venv python=3.x  # Only support for Python 3.10 and 3.11
-conda activate venv
-```
-
-> [!TIP]
-> We strongly recommend using [uv](https://github.com/astral-sh/uv) for faster and more reliable package installation.
-> To install uv: `pip install uv`
-
-**For GPU environments:**
-```bash
-uv pip install -r requirements-cuda.txt
-```
-
-**For CPU-only environments:**
-```bash
-uv pip install -r requirements.txt
-```
-
-Alternatively, if you prefer using pip:
-
-**For GPU environments:**
-```bash
-pip install -r requirements-cuda.txt
-```
-
-**For CPU-only environments:**
-```bash
-pip install -r requirements.txt
-```
-
-##### Step 2: Install AIOS SDK (Cerebrum)
-1. Clone the Cerebrum repository:
-   ```bash
-   git clone https://github.com/agiresearch/Cerebrum.git
-   ```
-  
-2. Install using uv (recommended):
-   ```bash
-   cd Cerebrum && uv pip install -e .
-   ```
-   
-   Or using pip:
-   ```bash
-   cd Cerebrum && pip install -e .
-   ```
-
-**Note**: The machine where the AIOS kernel (AIOS) is installed must also have the AIOS SDK (Cerebrum) installed. Installing AIOS kernel will install the AIOS SDK automatically by default. If you are using the Local Kernel mode, i.e., you are running AIOS and agents on the same machine, then simply install both AIOS and Cerebrum on that machine. If you are using Remote Kernel mode, i.e., running AIOS on Machine 1 and running agents on Machine 2 and the agents remotely interact with the kernel, then you need to install both AIOS kernel and AIOS SDK on Machine 1, and install the AIOS SDK alone on Machine 2. Please follow the guidelines at [Cerebrum](https://github.com/agiresearch/Cerebrum) regarding how to install the SDK.
-
-### Quickstart
-
->>>>>>> 61508cbe
 #### Launch AIOS
 After you setup your keys or environment parameters, then you can follow the instructions below to start.
 
