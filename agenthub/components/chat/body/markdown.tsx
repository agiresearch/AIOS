import ReactMarkdown from 'react-markdown';
import copy from "copy-to-clipboard";
import { Clipboard, Check } from 'lucide-react';
import SyntaxHighlighter from 'react-syntax-highlighter';
import { gruvboxDark } from 'react-syntax-highlighter/dist/cjs/styles/hljs';
import { useState, useEffect } from 'react';

interface IProps {
    content: string;
    animation: boolean;
}

export default function Markdown({ content, animation }: IProps) {
    const [copiedIndex, setCopiedIndex] = useState<number | null>(null);
    const [displayedText, setDisplayedText] = useState('');

    const handleCopy = (text: string, index: number) => {
        console.log('clicked')
        copy(text);
        setCopiedIndex(index);
        setTimeout(() => setCopiedIndex(null), 2000); // Reset after 2 seconds
    }

    // useEffect(() => {
    //     console.log(displayedText)
    // }, [displayedText])

    useEffect(() => {
        if (animation) {
            let currentIndex = 0;
            let timeoutId: any;

            const streamText = () => {
                if (currentIndex < content.length) {
                    // Increased chunk size for faster typing
                    const chunkSize = Math.floor(Math.random() * 4) + 2; // Now 2-5 characters at once
                    const nextChunk = content.slice(currentIndex, currentIndex + chunkSize);

                    setDisplayedText(content.slice(0, currentIndex + chunkSize));
                    currentIndex += chunkSize;

                    // Reduced base timeout for faster typing
                    let timeout = Math.floor(Math.random() * 20) + 10; // Base timeout between 10ms and 30ms

                    // Shorter pauses for punctuation
                    if (nextChunk.includes('.') || nextChunk.includes('!') || nextChunk.includes('?')) {
                        timeout += Math.floor(Math.random() * 150) + 100; // Add 100-250ms for punctuation
                    } else if (nextChunk.includes(',') || nextChunk.includes(';')) {
                        timeout += Math.floor(Math.random() * 75) + 50; // Add 50-125ms for minor punctuation
                    }

                    // Reduced delay for word complexity
                    if (nextChunk.length > 5) {
                        timeout += nextChunk.length * 5; // Add 5ms per character for longer words
                    }

                    timeoutId = setTimeout(streamText, timeout);
                }
            };

            streamText();

            // Cleanup function
            return () => {
                clearTimeout(timeoutId);
            };
        } else {
            setDisplayedText(content)
        }

    }, [content]);

    return (
        <ReactMarkdown
            components={{
                code({ node, className, children, ...props }) {
                    const match = /language-(\w+)/.exec(className || '');
                    return match ? (
                        <div className='w-full'>
                            <div className='flex w-full justify-between px-6 bg-white/5 p-2 rounded-t-md items-center'>
                                <div className='text-base !text-[#e06c75] '>
                                    {match[1]}
                                </div>
                                <CopyButton
                                    text={String(children).replace(/\n$/, '')}
                                    index={node!.position?.start.line || 0}
                                    onCopy={handleCopy}
                                    isCopied={copiedIndex === (node!.position?.start.line || 0)}
                                />
                            </div>
                            <SyntaxHighlighter
                                language={match[1]}
                                style={gruvboxDark}
<<<<<<< HEAD

=======
                            
>>>>>>> a5d662b3
                            >
                                {String(children).replace(/\n$/, '')}
                            </SyntaxHighlighter>
                        </div>
                    ) : (
                        <code className={className} {...props}>
                            {children}
                        </code>
                    )
                },
            }}
        >{displayedText}</ReactMarkdown>
    )
}

interface CopyButtonProps {
    text: string;
    index: number;
    onCopy: (text: string, index: number) => void;
    isCopied: boolean;
}

function CopyButton({ text, index, onCopy, isCopied }: CopyButtonProps) {
    return (
        <button
            onClick={() => onCopy(text, index)}
            className="p-2 rounded-md bg-white/10 hover:bg-white/20 transition-colors duration-200"
        >
            {isCopied ? (
                <Check className="w-4 h-4 text-green-500" />
            ) : (
                <Clipboard className="w-4 h-4 text-white/60" />
            )}
        </button>
    );
}<|MERGE_RESOLUTION|>--- conflicted
+++ resolved
@@ -79,6 +79,7 @@
                         <div className='w-full'>
                             <div className='flex w-full justify-between px-6 bg-white/5 p-2 rounded-t-md items-center'>
                                 <div className='text-base !text-[#e06c75] '>
+                                <div className='text-base !text-[#e06c75] '>
                                     {match[1]}
                                 </div>
                                 <CopyButton
@@ -91,11 +92,7 @@
                             <SyntaxHighlighter
                                 language={match[1]}
                                 style={gruvboxDark}
-<<<<<<< HEAD
 
-=======
-                            
->>>>>>> a5d662b3
                             >
                                 {String(children).replace(/\n$/, '')}
                             </SyntaxHighlighter>
