--- conflicted
+++ resolved
@@ -3,12 +3,8 @@
 
 from aios.context.base import BaseContextManager
 
-import os
-
-import torch
 
 # import shutil
-from threading import Lock
 
 class SimpleContextManager(BaseContextManager):
     def __init__(self):
@@ -21,11 +17,7 @@
     def gen_snapshot(self, pid, context):
         # file_path = os.path.join(self.context_dir, f"process-{pid}.pt")
         # torch.save(context, file_path)
-<<<<<<< HEAD
-        self.context_dict[str(pid)] = context
-=======
         self.context_dic[str(pid)] = context
->>>>>>> ba90958a
 
     def gen_recover(self, pid):
         # file_path = os.path.join(self.context_dir, f"process-{pid}.pt")
