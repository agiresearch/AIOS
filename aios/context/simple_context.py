# This manages restoring and snapshotting the context.
# The file is used in the BaseLLM class and the RRScheduler class.

from aios.context.base import BaseContextManager

from litellm import completion

from openai import OpenAI

import time

from ..llm_core.utils import decode_litellm_tool_calls

class SimpleContextManager(BaseContextManager):
    def __init__(self):
        BaseContextManager.__init__(self)
        self.context_dict = {}

    def start(self):
        pass

    def save_context(self, 
                model_name, 
                model, 
                messages, 
                tools, 
                message_return_type, 
                temperature, 
                pid, 
                time_limit
            ):
<<<<<<< HEAD
        breakpoint()
=======
        
>>>>>>> e82528bf
        if isinstance(model, str):
            if tools:
                response = completion(
                    model=model,
                    messages=messages,
                    tools=tools,
                    temperature=temperature,
<<<<<<< HEAD
                    # stream=True
                    # stream=True
                )
                # breakpoint()
                return decode_litellm_tool_calls(response), True
=======
                    stream=True
                )
>>>>>>> e82528bf
                
            elif message_return_type == "json":
                response = completion(
                    model=model,
                    messages=messages,
                    temperature=temperature,
                    # format="json"
<<<<<<< HEAD
                    stream=True
=======
>>>>>>> e82528bf
                )
                
            else:
                response = completion(
                    model=model,
                    messages=messages,
                    temperature=temperature
                )
                
            start_time = time.time()
            completed_response = ""
            
            finished = True
            
            for part in response:
                completed_response += part.choices[0].delta.content or ""
                if time.time() - start_time > time_limit:
                    if part.choices[0].finish_reason is None:
                        finished = False
                    break
                
            self.context_dict[str(pid)] = completed_response
            return completed_response, finished
        
        elif isinstance(model, OpenAI):
            if tools:
                response = model.chat.completions.create(
                model=model_name,
                messages=messages,
                tools=tools,
                temperature=temperature,
                stream=True
            )
                
            elif message_return_type == "json":
                response = model.chat.completions.create(
                    model=model_name,
                    messages=messages,
                    temperature=temperature,
                    # format="json"
                    stream=True
                )
                
            else:
                response = model.chat.completions.create(
                    model=model_name,
                    messages=messages,
                    temperature=temperature,
                    stream=True
                )
                
            start_time = time.time()
            completed_response = ""
            
            finished = True
            
            for part in response:
                completed_response += part.choices[0].delta.content or ""
                if time.time() - start_time > time_limit:
                    if part.choices[0].finish_reason is None:
                        finished = False
                    break
            self.context_dict[str(pid)] = completed_response
            return completed_response, finished

    def load_context(self, pid, model, tokenizer=None):
        context = self.check_context(pid)
        
        if context is None:
            return None
        
        # Add type checking
        if isinstance(context, str) and not isinstance(model, str):
            raise TypeError("When context is string type, model must also be string type")
        if not isinstance(context, str) and isinstance(model, str):
            raise TypeError("When model is string type, context must also be string type")
        
        if isinstance(model, str):
            return context
        elif isinstance(model, OpenAI):
            return context
        else:
            # For local models that return tensors, decode using tokenizer
            if tokenizer:
                return tokenizer.decode(context)
            return context

    def check_context(self, pid):
        return self.context_dict.get(str(pid), None)

    def clear_context(self, pid):
        self.context_dict.pop(pid)
        return

    def stop(self):
        pass<|MERGE_RESOLUTION|>--- conflicted
+++ resolved
@@ -29,11 +29,6 @@
                 pid, 
                 time_limit
             ):
-<<<<<<< HEAD
-        breakpoint()
-=======
-        
->>>>>>> e82528bf
         if isinstance(model, str):
             if tools:
                 response = completion(
@@ -41,38 +36,29 @@
                     messages=messages,
                     tools=tools,
                     temperature=temperature,
-<<<<<<< HEAD
-                    # stream=True
-                    # stream=True
                 )
                 # breakpoint()
-                return decode_litellm_tool_calls(response), True
-=======
-                    stream=True
-                )
->>>>>>> e82528bf
+                completed_response = decode_litellm_tool_calls(response)
+                return completed_response, True
                 
             elif message_return_type == "json":
                 response = completion(
                     model=model,
                     messages=messages,
                     temperature=temperature,
-                    # format="json"
-<<<<<<< HEAD
                     stream=True
-=======
->>>>>>> e82528bf
                 )
                 
             else:
                 response = completion(
                     model=model,
                     messages=messages,
-                    temperature=temperature
+                    temperature=temperature,
+                    stream=True
                 )
                 
             start_time = time.time()
-            completed_response = ""
+            completed_response = messages[-1]["content"]
             
             finished = True
             
@@ -82,26 +68,25 @@
                     if part.choices[0].finish_reason is None:
                         finished = False
                     break
-                
+            # breakpoint()
             self.context_dict[str(pid)] = completed_response
             return completed_response, finished
         
         elif isinstance(model, OpenAI):
             if tools:
                 response = model.chat.completions.create(
-                model=model_name,
-                messages=messages,
-                tools=tools,
-                temperature=temperature,
-                stream=True
-            )
+                    model=model_name,
+                    messages=messages,
+                    tools=tools,
+                    temperature=temperature,
+                    stream=True
+                )
                 
             elif message_return_type == "json":
                 response = model.chat.completions.create(
                     model=model_name,
                     messages=messages,
                     temperature=temperature,
-                    # format="json"
                     stream=True
                 )
                 
@@ -114,7 +99,7 @@
                 )
                 
             start_time = time.time()
-            completed_response = ""
+            completed_response = messages[-1]["content"]
             
             finished = True
             
@@ -153,7 +138,8 @@
         return self.context_dict.get(str(pid), None)
 
     def clear_context(self, pid):
-        self.context_dict.pop(pid)
+        if self.check_context(pid):
+            self.context_dict.pop(pid)
         return
 
     def stop(self):
