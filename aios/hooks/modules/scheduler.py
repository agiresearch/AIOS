--- conflicted
+++ resolved
@@ -30,31 +30,17 @@
     """
     if params.get_llm_syscall is None:
         from aios.hooks.stores._global import global_llm_req_queue_get_message
-<<<<<<< HEAD
-        params.get_llm_request = global_llm_req_queue_get_message
+        params.get_llm_syscall = global_llm_req_queue_get_message
 
-    if params.get_memory_request is None:
-        from aios.hooks.stores._global import global_memory_req_queue_get_message
-        params.get_memory_request = global_memory_req_queue_get_message
-
-    if params.get_storage_request is None:
-        from aios.hooks.stores._global import global_storage_req_queue_get_message
-        params.get_storage_request = global_storage_req_queue_get_message
-
-    if params.get_storage is None:
-=======
-        params.get_llm_syscall = global_llm_req_queue_get_message
-        
     if params.get_memory_syscall is None:
         from aios.hooks.stores._global import global_memory_req_queue_get_message
         params.get_memory_syscall = global_memory_req_queue_get_message
-        
+
     if params.get_storage_syscall is None:
         from aios.hooks.stores._global import global_storage_req_queue_get_message
         params.get_storage_syscall = global_storage_req_queue_get_message
-        
+
     if params.get_tool_syscall is None:
->>>>>>> aa99c821
         from aios.hooks.stores._global import global_tool_req_queue_get_message
         params.get_tool_syscall = global_tool_req_queue_get_message
 
@@ -86,29 +72,16 @@
 
     if params.get_memory_syscall is None:
         from aios.hooks.stores._global import global_memory_req_queue_get_message
-<<<<<<< HEAD
-        params.get_memory_request = global_memory_req_queue_get_message
+        params.get_memory_syscall = global_memory_req_queue_get_message
 
-    if params.get_storage_request is None:
-        from aios.hooks.stores._global import global_storage_req_queue_get_message
-        params.get_storage_request = global_storage_req_queue_get_message
-
-    if params.get_tool_request is None:
-        from aios.hooks.stores._global import global_tool_req_queue_get_message
-        params.get_tool_request = global_tool_req_queue_get_message
-
-=======
-        params.get_memory_syscall = global_memory_req_queue_get_message
-    
     if params.get_storage_syscall is None:
         from aios.hooks.stores._global import global_storage_req_queue_get_message
         params.get_storage_syscall = global_storage_req_queue_get_message
-        
+
     if params.get_tool_syscall is None:
         from aios.hooks.stores._global import global_tool_req_queue_get_message
         params.get_tool_syscall = global_tool_req_queue_get_message
-    
->>>>>>> aa99c821
+
     scheduler = FIFOScheduler(**params.model_dump())
 
     scheduler.start()
