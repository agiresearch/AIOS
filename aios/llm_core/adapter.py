--- conflicted
+++ resolved
@@ -400,10 +400,17 @@
                 model=model,
                 # tokenizer=tokenizer # TODO: Add tokenizer
             )
-            messages += [{
-                "role": "assistant",
-                "content": "" + restored_context,
-            }]
+            
+            if restored_context:
+                if messages[-1]["role"] != "assistant":
+                    messages += [{
+                        "role": "assistant",
+                        "content": ""
+                    }]
+                    
+                # generation_hints = "continue to generate after the current context and do not repeat the previous context, stop generating when you think the generation is complete"
+                # restored_context = restored_context.replace(generation_hints, "")
+                messages[-1]["content"] = restored_context
             
         # if not isinstance(model, str):
         # if tools:
@@ -468,7 +475,10 @@
                     pid=pid,
                     time_limit=time_limit,
                     message_return_type=message_return_type
-                )                
+                )
+                
+                if finished:
+                    self.context_manager.clear_context(pid)
                 
                 return completed_response, finished
                 
@@ -483,11 +493,7 @@
                         api_base=api_base
                     )
                     
-<<<<<<< HEAD
                     breakpoint()
-=======
-                    # breakpoint()
->>>>>>> e82528bf
                     completed_response = decode_litellm_tool_calls(completed_response)
                     return completed_response, True
                     
@@ -523,6 +529,8 @@
                     time_limit=time_limit,
                     message_return_type=message_return_type
                 )
+                if finished:
+                    self.context_manager.clear_context(pid)
                 return completed_response, finished
             else:
                 # breakpoint()
