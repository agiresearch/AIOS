--- conflicted
+++ resolved
@@ -26,14 +26,11 @@
     'gpt-4-0125-preview': GPTLLM,
     'gpt'
     'gpt-4': GPTLLM,
-<<<<<<< HEAD
-    'gpt-4o': GPTLLM,
-    'claude-3-5-sonnet-20240620': ClaudeLLM
-=======
-
+  
     # GPT4o
     'gpt-4o': GPTLLM,
     'gpt-4o-2024-05-13': GPTLLM,
-
->>>>>>> 57cfc360
+  
+    # claude 
+    'claude-3-5-sonnet-20240620': ClaudeLLM
 }