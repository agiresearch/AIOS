# Implementing a round robin scheduler using threads
# Allows multiple agents to run at the same time, with each getting a fixed
# chunk of processor time

from .base import BaseScheduler


# allows for memory to be shared safely between threads
from queue import Queue, Empty


from ..context.simple_context import SimpleContextManager

from aios.hooks.types.llm import LLMRequestQueueGetMessage
from aios.hooks.types.memory import MemoryRequestQueueGetMessage
from aios.hooks.types.tool import ToolRequestQueueGetMessage
from aios.hooks.types.storage import StorageRequestQueueGetMessage

from queue import Queue, Empty

import traceback
import time
from aios.utils.logger import SchedulerLogger

from threading import Thread

<<<<<<< HEAD
from .base import Scheduler
=======
from .base import BaseScheduler
>>>>>>> 933dbffe

import logging
from typing import Optional, Dict, Any

logger = logging.getLogger(__name__)

<<<<<<< HEAD
class RoundRobinScheduler(BaseScheduler):
=======
class RRScheduler(BaseScheduler):
>>>>>>> 933dbffe
    """
    Round Robin scheduler implementation that gives each task a fixed time slice.
    
    This scheduler ensures fair distribution of processing time among tasks by
    limiting each task's execution time and cycling through all tasks.
    
    Example:
        ```python
<<<<<<< HEAD
        scheduler = RoundRobinScheduler(
            llm=llm_adapter,
            memory_manager=memory_mgr,
            storage_manager=storage_mgr,
            tool_manager=tool_mgr,
            log_mode="console",
            get_llm_syscall=llm_queue.get,
            get_memory_syscall=memory_queue.get,
            get_storage_syscall=storage_queue.get,
            get_tool_syscall=tool_queue.get,
            time_slice=0.05  # 50ms time slice
=======
        scheduler = RRScheduler(
            ...
>>>>>>> 933dbffe
        )
        scheduler.start()
        ```
    """

<<<<<<< HEAD
    def __init__(self, *args, time_slice: float = 0.05, **kwargs):
=======
    def __init__(self, *args, time_slice: float = 1, **kwargs):
>>>>>>> 933dbffe
        """
        Initialize the Round Robin Scheduler.
        
        Args:
            *args: Arguments passed to BaseScheduler
            time_slice: Time slice for each task in seconds
            **kwargs: Keyword arguments passed to BaseScheduler
        """
        super().__init__(*args, **kwargs)
        self.time_slice = time_slice
        self.context_manager = SimpleContextManager()

    def _execute_syscall(
        self, 
        syscall: Any,
        executor: Any,
        syscall_type: str
    ) -> Optional[Dict[str, Any]]:
        """
        Execute a system call with time slice enforcement.
        
        Args:
            syscall: The system call to execute
            executor: Function to execute the syscall
            syscall_type: Type of the syscall for logging
            
        Returns:
            Optional[Dict[str, Any]]: Response from the syscall execution
            
        Example:
            ```python
            response = scheduler._execute_syscall(
                llm_syscall,
                self.llm.execute_llm_syscall,
                "LLM"
            )
            ```
        """
        try:
            syscall.set_time_limit(self.time_slice)
            syscall.set_status("executing")
            self.logger.log(
                f"{syscall.agent_name} is executing {syscall_type} syscall.\n",
<<<<<<< HEAD
                "execute"
=======
                "executing"
>>>>>>> 933dbffe
            )
            syscall.set_start_time(time.time())

            response = executor(syscall)
<<<<<<< HEAD
            syscall.set_response(response)
            syscall.event.set()

            if response.get("finished", True):
                syscall.set_status("done")
                log_status = "done"
            else:
                syscall.set_status("suspended")
                log_status = "suspended"

            syscall.set_end_time(time.time())
=======
            
            syscall.set_response(response)
            
            if response.finished:
                syscall.set_status("done")
                log_status = "done"
            else:
                syscall.set_status("suspending")
                log_status = "suspending"

            syscall.set_end_time(time.time())
            
            syscall.event.set()
            
>>>>>>> 933dbffe
            self.logger.log(
                f"{syscall_type} syscall for {syscall.agent_name} is {log_status}. "
                f"Thread ID: {syscall.get_pid()}\n",
                log_status
            )
            
            return response

        except Exception as e:
            logger.error(f"Error executing {syscall_type} syscall: {str(e)}")
            traceback.print_exc()
            return None

    def process_llm_requests(self) -> None:
        """
        Process LLM requests with time slicing.
        
        Example:
            ```python
            scheduler.process_llm_requests()
            # Processes LLM requests with 50ms time slices:
            # {
            #     "messages": [{"role": "user", "content": "Hello"}],
            #     "temperature": 0.7
            # }
            ```
        """
        while self.active:
            try:
                llm_syscall = self.get_llm_syscall()
                self._execute_syscall(llm_syscall, self.llm.execute_llm_syscall, "LLM")
            except Empty:
                pass

    def process_memory_requests(self) -> None:
        """
        Process Memory requests with time slicing.
        
        Example:
            ```python
            scheduler.process_memory_requests()
            # Processes Memory requests with 50ms time slices:
            # {
            #     "operation": "store",
            #     "data": {"key": "value"}
            # }
            ```
        """
        while self.active:
            try:
                memory_syscall = self.get_memory_syscall()
                self._execute_syscall(
                    memory_syscall,
                    self.memory_manager.address_request,
                    "Memory"
                )
            except Empty:
                pass

    def process_storage_requests(self) -> None:
        """
        Process Storage requests with time slicing.
        
        Example:
            ```python
            scheduler.process_storage_requests()
            # Processes Storage requests with 50ms time slices:
            # {
            #     "operation": "write",
            #     "path": "/tmp/file.txt",
            #     "content": "Hello, World!"
            # }
            ```
        """
        while self.active:
            try:
                storage_syscall = self.get_storage_syscall()
                self._execute_syscall(
                    storage_syscall,
                    self.storage_manager.address_request,
                    "Storage"
                )
            except Empty:
                pass

    def process_tool_requests(self) -> None:
        """
        Process Tool requests with time slicing.
        
        Example:
            ```python
            scheduler.process_tool_requests()
            # Processes Tool requests with 50ms time slices:
            # {
            #     "name": "calculator",
            #     "arguments": {
            #         "operation": "add",
            #         "numbers": [1, 2]
            #     }
            # }
            ```
        """
        while self.active:
            try:
                tool_syscall = self.get_tool_syscall()
                self._execute_syscall(
                    tool_syscall,
                    self.tool_manager.address_request,
                    "Tool"
                )
            except Empty:
                pass

    def start(self) -> None:
        """
        Start all request processing threads.
        
        Example:
            ```python
            scheduler = RoundRobinScheduler(...)
            scheduler.start()
            # Starts processing all types of requests with time slicing
            ```
        """
        self.active = True
        self.start_processing_threads([
            self.process_llm_requests,
            self.process_memory_requests,
            self.process_storage_requests,
            self.process_tool_requests
        ])

    def stop(self) -> None:
        """
        Stop all request processing threads.
        
        Example:
            ```python
            scheduler.stop()
            # Stops all processing threads gracefully
            ```
        """
        self.active = False
        self.stop_processing_threads()<|MERGE_RESOLUTION|>--- conflicted
+++ resolved
@@ -24,22 +24,14 @@
 
 from threading import Thread
 
-<<<<<<< HEAD
-from .base import Scheduler
-=======
 from .base import BaseScheduler
->>>>>>> 933dbffe
 
 import logging
 from typing import Optional, Dict, Any
 
 logger = logging.getLogger(__name__)
 
-<<<<<<< HEAD
-class RoundRobinScheduler(BaseScheduler):
-=======
 class RRScheduler(BaseScheduler):
->>>>>>> 933dbffe
     """
     Round Robin scheduler implementation that gives each task a fixed time slice.
     
@@ -48,32 +40,14 @@
     
     Example:
         ```python
-<<<<<<< HEAD
-        scheduler = RoundRobinScheduler(
-            llm=llm_adapter,
-            memory_manager=memory_mgr,
-            storage_manager=storage_mgr,
-            tool_manager=tool_mgr,
-            log_mode="console",
-            get_llm_syscall=llm_queue.get,
-            get_memory_syscall=memory_queue.get,
-            get_storage_syscall=storage_queue.get,
-            get_tool_syscall=tool_queue.get,
-            time_slice=0.05  # 50ms time slice
-=======
         scheduler = RRScheduler(
             ...
->>>>>>> 933dbffe
         )
         scheduler.start()
         ```
     """
 
-<<<<<<< HEAD
-    def __init__(self, *args, time_slice: float = 0.05, **kwargs):
-=======
     def __init__(self, *args, time_slice: float = 1, **kwargs):
->>>>>>> 933dbffe
         """
         Initialize the Round Robin Scheduler.
         
@@ -117,28 +91,11 @@
             syscall.set_status("executing")
             self.logger.log(
                 f"{syscall.agent_name} is executing {syscall_type} syscall.\n",
-<<<<<<< HEAD
-                "execute"
-=======
                 "executing"
->>>>>>> 933dbffe
             )
             syscall.set_start_time(time.time())
 
             response = executor(syscall)
-<<<<<<< HEAD
-            syscall.set_response(response)
-            syscall.event.set()
-
-            if response.get("finished", True):
-                syscall.set_status("done")
-                log_status = "done"
-            else:
-                syscall.set_status("suspended")
-                log_status = "suspended"
-
-            syscall.set_end_time(time.time())
-=======
             
             syscall.set_response(response)
             
@@ -153,7 +110,6 @@
             
             syscall.event.set()
             
->>>>>>> 933dbffe
             self.logger.log(
                 f"{syscall_type} syscall for {syscall.agent_name} is {log_status}. "
                 f"Thread ID: {syscall.get_pid()}\n",
