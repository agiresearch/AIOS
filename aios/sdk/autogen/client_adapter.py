--- conflicted
+++ resolved
@@ -52,11 +52,8 @@
 
 
 def adapter_client_create(self, **config: Any) -> ModelClient.ModelClientResponseProtocol:
-<<<<<<< HEAD
     # if ERROR:
     #     raise ERROR
-=======
->>>>>>> 15283275
     invocation_id = str(uuid.uuid4())
     last = len(self._clients) - 1
     # Check if all configs in config list are activated
