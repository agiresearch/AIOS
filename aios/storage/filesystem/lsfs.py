--- conflicted
+++ resolved
@@ -225,7 +225,7 @@
                 file_name = agent_request.query.params.get("file_name", None)
                 file_path = agent_request.query.params.get("file_path", None)
                 content = agent_request.query.params.get("content", None)
-                breakpoint()
+                # breakpoint()
                 result = self.sto_write(
                     file_name=file_name,
                     file_path=file_path,
@@ -467,432 +467,4 @@
             else:
                 return {"error": f"Timeout waiting for lock on {file_path}"}
         except Exception as e:
-<<<<<<< HEAD
-            return {"error": f"Error sharing file: {str(e)}"}
-=======
-            return {"error": f"Error sharing file: {str(e)}"}
-
-    def set_agent_permissions(self, agent_name: str, paths: List[str], operations: List[str]) -> None:
-        """
-        Set permissions for an agent.
-        
-        Args:
-            agent_name: Name of the agent
-            paths: List of allowed paths (use "*" for all paths)
-            operations: List of allowed operations (use "*" for all operations)
-            
-        Example:
-            ```python
-            lsfs.set_agent_permissions(
-                "agent1",
-                ["/data/*", "/public/*"],
-                ["read", "write"]
-            )
-            ```
-        """
-        with self.permissions_lock:
-            self.agent_permissions[agent_name] = {
-                "paths": paths,
-                "operations": operations
-            }
-    
-    def check_permission(self, agent_name: str, operation: str, path: Optional[str] = None) -> bool:
-        """
-        Check if an agent has permission for an operation.
-        
-        Args:
-            agent_name: Name of the agent
-            operation: Operation to check
-            path: Path to check (optional)
-            
-        Returns:
-            True if permitted, False otherwise
-            
-        Example:
-            ```python
-            if lsfs.check_permission("agent1", "write", "/data/test.txt"):
-                # Perform write operation
-                pass
-            ```
-        """
-        with self.permissions_lock:
-            if agent_name not in self.agent_permissions:
-                return False
-                
-            permissions = self.agent_permissions[agent_name]
-            
-            # Check operation permission
-            if "*" not in permissions["operations"] and operation not in permissions["operations"]:
-                return False
-                
-            # Check path permission if path is provided
-            if path and "*" not in permissions["paths"]:
-                return any(
-                    path.startswith(allowed_path) 
-                    for allowed_path in permissions["paths"]
-                )
-                
-            return True
-
-    # Add methods to manage permissions
-    def grant_permission(self, admin_agent: str, target_agent: str, paths: List[str], operations: List[str]) -> str:
-        """Grant permissions to an agent (requires admin privileges).
-        
-        Args:
-            admin_agent: Name of the agent requesting the permission change
-            target_agent: Name of the agent to grant permissions to
-            paths: List of paths to grant access to
-            operations: List of operations to grant
-            
-        Returns:
-            str: Result message
-        """
-        if not self.check_permission(admin_agent, "grant_permission"):
-            return f"Permission denied: Agent '{admin_agent}' does not have admin privileges"
-            
-        self.set_agent_permissions(target_agent, paths, operations)
-        return f"Permissions granted to agent '{target_agent}'"
-        
-    def revoke_permission(self, admin_agent: str, target_agent: str) -> str:
-        """Revoke all permissions from an agent (requires admin privileges).
-        
-        Args:
-            admin_agent: Name of the agent requesting the permission change
-            target_agent: Name of the agent to revoke permissions from
-            
-        Returns:
-            str: Result message
-        """
-        if not self.check_permission(admin_agent, "revoke_permission"):
-            return f"Permission denied: Agent '{admin_agent}' does not have admin privileges"
-            
-        with self.permissions_lock:
-            if target_agent in self.agent_permissions:
-                del self.agent_permissions[target_agent]
-                return f"Permissions revoked from agent '{target_agent}'"
-            else:
-                return f"Agent '{target_agent}' has no permissions to revoke"
-                
-    def get_agent_permissions(self, admin_agent: str, target_agent: str = None) -> dict:
-        """Get permissions for an agent or all agents (requires admin privileges).
-        
-        Args:
-            admin_agent: Name of the agent requesting the permissions
-            target_agent: Optional name of specific agent to get permissions for
-            
-        Returns:
-            dict: Permissions information
-        """
-        if not self.check_permission(admin_agent, "get_permissions"):
-            return {"error": f"Permission denied: Agent '{admin_agent}' does not have admin privileges"}
-            
-        with self.permissions_lock:
-            if target_agent:
-                if target_agent in self.agent_permissions:
-                    perms = self.agent_permissions[target_agent]
-                    return {
-                        "agent": target_agent,
-                        "paths": list(perms["paths"]),
-                        "operations": list(perms["operations"])
-                    }
-                else:
-                    return {"error": f"Agent '{target_agent}' not found"}
-            else:
-                # Return all permissions
-                result = {}
-                for agent, perms in self.agent_permissions.items():
-                    result[agent] = {
-                        "paths": list(perms["paths"]),
-                        "operations": list(perms["operations"])
-                    }
-                return result
-
-    def create_priority_group(self, group_name: str, creator_agent: str) -> str:
-        """
-        Create a new priority group.
-        
-        Args:
-            group_name: Name of the group
-            creator_agent: Agent creating the group
-            
-        Returns:
-            Success/failure message
-            
-        Example:
-            ```python
-            result = lsfs.create_priority_group("high_priority", "admin")
-            # Returns: "Group 'high_priority' created successfully"
-            ```
-        """
-        with self.groups_lock:
-            if group_name in self.priority_groups:
-                return f"Group '{group_name}' already exists"
-                
-            self.priority_groups[group_name] = {creator_agent}
-            if creator_agent not in self.agent_groups:
-                self.agent_groups[creator_agent] = set()
-            self.agent_groups[creator_agent].add(group_name)
-            
-            return f"Group '{group_name}' created successfully"
-    
-    def add_agent_to_group(self, group_name: str, agent_name: str, admin_agent: str) -> str:
-        """
-        Add an agent to a priority group.
-        
-        Args:
-            group_name: Name of the group
-            agent_name: Agent to add
-            admin_agent: Agent performing the operation
-            
-        Returns:
-            Success/failure message
-            
-        Example:
-            ```python
-            result = lsfs.add_agent_to_group("high_priority", "agent1", "admin")
-            # Returns: "Agent 'agent1' added to group 'high_priority'"
-            ```
-        """
-        with self.groups_lock:
-            if group_name not in self.priority_groups:
-                return f"Group '{group_name}' does not exist"
-                
-            if admin_agent not in self.priority_groups[group_name]:
-                return f"Agent '{admin_agent}' is not authorized to modify group '{group_name}'"
-                
-            self.priority_groups[group_name].add(agent_name)
-            if agent_name not in self.agent_groups:
-                self.agent_groups[agent_name] = set()
-            self.agent_groups[agent_name].add(group_name)
-            
-            return f"Agent '{agent_name}' added to group '{group_name}'"
-    
-    def remove_agent_from_group(self, group_name: str, agent_name: str, admin_agent: str) -> str:
-        """
-        Remove an agent from a priority group.
-        
-        Args:
-            group_name: Name of the group
-            agent_name: Agent to remove
-            admin_agent: Agent performing the operation
-            
-        Returns:
-            Success/failure message
-            
-        Example:
-            ```python
-            result = lsfs.remove_agent_from_group("high_priority", "agent1", "admin")
-            # Returns: "Agent 'agent1' removed from group 'high_priority'"
-            ```
-        """
-        with self.groups_lock:
-            if group_name not in self.priority_groups:
-                return f"Group '{group_name}' does not exist"
-                
-            if admin_agent not in self.priority_groups[group_name]:
-                return f"Agent '{admin_agent}' is not authorized to modify group '{group_name}'"
-                
-            if agent_name in self.priority_groups[group_name]:
-                self.priority_groups[group_name].remove(agent_name)
-                self.agent_groups[agent_name].remove(group_name)
-                
-                return f"Agent '{agent_name}' removed from group '{group_name}'"
-            else:
-                return f"Agent '{agent_name}' is not in group '{group_name}'"
-    
-    def get_agent_groups(self, agent_name: str) -> Set[str]:
-        """
-        Get all groups an agent belongs to.
-        
-        Args:
-            agent_name: Name of the agent
-            
-        Returns:
-            Set of group names
-            
-        Example:
-            ```python
-            groups = lsfs.get_agent_groups("agent1")
-            # Returns: {"high_priority", "team_alpha"}
-            ```
-        """
-        with self.groups_lock:
-            return self.agent_groups.get(agent_name, set())
-    
-    def get_group_members(self, group_name: str, requesting_agent: str) -> Optional[Set[str]]:
-        """
-        Get all members of a group.
-        
-        Args:
-            group_name: Name of the group
-            requesting_agent: Agent requesting the information
-            
-        Returns:
-            Set of agent names or None if unauthorized
-            
-        Example:
-            ```python
-            members = lsfs.get_group_members("high_priority", "admin")
-            # Returns: {"agent1", "agent2", "admin"}
-            ```
-        """
-        with self.groups_lock:
-            if group_name not in self.priority_groups:
-                return None
-                
-            if requesting_agent not in self.priority_groups[group_name]:
-                return None
-                
-            return self.priority_groups[group_name]
-    
-    def check_group_access(self, source_agent: str, target_agent: str) -> bool:
-        """
-        Check if source agent has access to target agent's data.
-        
-        Args:
-            source_agent: Agent requesting access
-            target_agent: Agent whose data is being accessed
-            
-        Returns:
-            True if access is allowed, False otherwise
-            
-        Example:
-            ```python
-            if lsfs.check_group_access("agent1", "agent2"):
-                # Allow access to agent2's data
-                pass
-            ```
-        """
-        with self.groups_lock:
-            source_groups = self.agent_groups.get(source_agent, set())
-            target_groups = self.agent_groups.get(target_agent, set())
-            
-            # Allow access if agents share any groups
-            return bool(source_groups & target_groups)
-
-    def is_agent_registered(self, agent_name: str) -> bool:
-        """
-        Check if an agent is registered in the system.
-        
-        Args:
-            agent_name: Name of the agent to check
-            
-        Returns:
-            True if agent is registered, False otherwise
-            
-        Example:
-            ```python
-            if lsfs.is_agent_registered("agent1"):
-                # Proceed with operation
-                pass
-            ```
-        """
-        with self.permissions_lock:
-            return agent_name in self.agent_permissions
-
-    def register_agent(self, agent_name: str, admin_agent: str = None) -> str:
-        """Register a new agent in the system.
-        
-        Args:
-            agent_name: Name of the agent to register
-            admin_agent: Optional name of admin agent registering this agent
-            
-        Returns:
-            str: Result message
-        """
-        if admin_agent and not self.check_permission(admin_agent, "register_agent"):
-            return f"Permission denied: Agent '{admin_agent}' does not have permission to register new agents"
-        
-        if self.is_agent_registered(agent_name):
-            return f"Agent '{agent_name}' is already registered"
-        
-        self.set_agent_permissions(agent_name, [self.root_dir], ["mount", "retrieve"])
-        
-        default_group_name = f"{agent_name}_group"
-        self.create_priority_group(default_group_name, agent_name)
-        
-        return f"Agent '{agent_name}' registered successfully with default permissions"
-
-    def get_agent_data_path(self, agent_name: str) -> str:
-        """Get the data path for an agent.
-        
-        Args:
-            agent_name: Name of the agent
-            
-        Returns:
-            str: Path to agent's data directory
-        """
-        agent_path = os.path.join(self.root_dir, "agent_data", agent_name)
-        
-        if not os.path.exists(agent_path):
-            os.makedirs(agent_path, exist_ok=True)
-        
-        return agent_path
-
-    def authorize_agent_access(self, owner_agent: str, target_agent: str) -> str:
-        """Authorize another agent to access this agent's data.
-        
-        Args:
-            owner_agent: Name of the agent granting access
-            target_agent: Name of the agent receiving access
-            
-        Returns:
-            str: Result message
-        """
-        if not self.is_agent_registered(owner_agent):
-            return f"Error: Agent '{owner_agent}' is not registered"
-        
-        if not self.is_agent_registered(target_agent):
-            return f"Error: Agent '{target_agent}' is not registered"
-        
-        owner_groups = self.get_agent_groups(owner_agent)
-        default_group = next((g for g in owner_groups if g.startswith(f"{owner_agent}_")), None)
-        
-        if not default_group:
-            default_group = f"{owner_agent}_group"
-            self.create_priority_group(default_group, owner_agent)
-        
-        result = self.add_agent_to_group(default_group, target_agent, owner_agent)
-        
-        if "added to group" in result:
-            owner_path = self.get_agent_data_path(owner_agent)
-            
-            with self.permissions_lock:
-                if target_agent in self.agent_permissions:
-                    self.agent_permissions[target_agent]["paths"].add(owner_path)
-                else:
-                    self.set_agent_permissions(target_agent, [owner_path], ["retrieve"])
-                
-            return f"Agent '{target_agent}' authorized to access '{owner_agent}' data"
-        
-        return result
-
-    def revoke_agent_access(self, owner_agent: str, target_agent: str) -> str:
-        """Revoke another agent's access to this agent's data.
-        
-        Args:
-            owner_agent: Name of the agent revoking access
-            target_agent: Name of the agent losing access
-            
-        Returns:
-            str: Result message
-        """
-        owner_groups = self.get_agent_groups(owner_agent)
-        
-        results = []
-        for group in owner_groups:
-            if group.startswith(f"{owner_agent}_"):
-                result = self.remove_agent_from_group(group, target_agent, owner_agent)
-                results.append(result)
-        
-        owner_path = self.get_agent_data_path(owner_agent)
-        
-        with self.permissions_lock:
-            if target_agent in self.agent_permissions and owner_path in self.agent_permissions[target_agent]["paths"]:
-                self.agent_permissions[target_agent]["paths"].remove(owner_path)
-        
-        if any("removed from group" in result for result in results):
-            return f"Access for agent '{target_agent}' to '{owner_agent}' data has been revoked"
-        
-        return f"Agent '{target_agent}' did not have access to '{owner_agent}' data"
->>>>>>> 8e47e1e1
+            return {"error": f"Error sharing file: {str(e)}"}