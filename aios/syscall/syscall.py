--- conflicted
+++ resolved
@@ -195,228 +195,7 @@
         # global_memory_req_queue_add_message(syscall)
         return self._execute_syscall(agent_name, query)
 
-<<<<<<< HEAD
     def execute_tool_syscall(self, agent_name: str, query: ToolQuery) -> Dict[str, Any]:
-=======
-    def execute_memory_content_analyze(self, agent_name: str, query: MemoryQuery) -> Dict[str, Any]:
-        """
-        Generate the contextual description of a memory query.
-        
-        Args:
-            agent_name: Name of the agent making the request
-            query: Memory query to execute
-            
-        Returns:
-            Dict containing response and timing metrics
-            
-        Example:
-            ```python
-            query = MemoryQuery(operation="store", data={"key": "value"})
-            result = executor.execute_memory_content_analyze("agent_1", query)
-            ```
-        """
-        content = query.params.get("content", {})
-        system_prompt = """Generate a structured analysis of the following content by:
-            1. Identifying the most salient keywords (focus on nouns, verbs, and key concepts)
-            2. Extracting core themes and contextual elements
-            3. Creating relevant categorical tags
-
-            Format the response as a JSON object:
-            {
-                "keywords": [
-                    // several specific, distinct keywords that capture key concepts and terminology
-                    // Order from most to least important
-                    // Don't include keywords that are the name of the speaker or time
-                    // At least three keywords, but don't be too redundant.
-                ],
-                "context": 
-                    // one sentence summarizing:
-                    // - Main topic/domain
-                    // - Key arguments/points
-                    // - Intended audience/purpose
-                ,
-                "tags": [
-                    // several broad categories/themes for classification
-                    // Include domain, format, and type tags
-                    // At least three tags, but don't be too redundant.
-                ]
-            }
-
-            Content for analysis:
-        """
-        response_format = {
-            "type": "json_schema", 
-            "json_schema": {
-                "name": "response",
-                "schema": {
-                    "type": "object",
-                    "properties": {
-                        "keywords": {
-                            "type": "array",
-                            "items": {
-                                "type": "string"
-                            }
-                        },
-                        "context": {
-                            "type": "string"
-                        },
-                        "tags": {
-                            "type": "array",
-                            "items": {
-                                "type": "string"
-                            }
-                        }
-                    }
-                }
-            }
-        }
-        query_llm = LLMQuery()
-        query_llm.messages = [{"role": "system", "content": "You should reply with the json object only."}] + [{"role": "user", "content": system_prompt + content}]
-        query_llm.message_return_type = "json"
-        query_llm.response_format = response_format
-        response = self.execute_llm_syscall(agent_name, query_llm)["response"]
-        response = json.loads(response)
-        keywords = response["keywords"] or " "
-        context = response["context"] or " "
-        tags = response["tags"] or " "
-        return {"keywords": keywords, "context": context, "tags": tags}
-
-    def execute_memory_evolve(self, query: MemoryQuery, similar_memories: List[MemoryNote]) -> (MemoryQuery, Dict[str, Any]):
-        """
-        Evolve a memory query based on similar memories.
-        
-        Args:
-            query: Memory query to evolve
-            similar_memories: List of similar memories
-            
-        Returns:
-            Tuple containing evolved query and response
-            
-        Example:
-            ```python
-            similar_memories = [memory1, memory2]
-            evolved_query, response = executor.execute_memory_evolve(query, similar_memories)
-            ```
-        """
-        nearest_neighbors_memories = "\n".join([
-            f"memory content: {memory.content}, tags: {', '.join(memory.tags)}, context: {memory.context}, keywords: {', '.join(memory.keywords)}" 
-            for memory in similar_memories
-        ])
-        system_prompt = '''
-        You are an AI memory evolution agent responsible for managing and evolving a knowledge base.
-        Analyze the new memory note and its nearest neighbors to determine if and how it should evolve.
-
-        New memory:
-        Content: {content}
-        Context: {context}
-        Keywords: {keywords}
-
-        Nearest neighbors:
-        {nearest_neighbors_memories}
-
-        Based on this information, determine:
-        1. Should this memory evolve? Consider its relationships with other memories
-        2. What type of evolution should occur?
-        3. What specific changes should be made?
-
-        Return your decision in JSON format:
-        {{
-            "should_evolve": true/false,
-            "evolution_type": ["update", "merge"],
-            "reasoning": "Explanation for the decision",
-            "affected_memories": ["memory_ids"],
-            "evolution_details": {{
-                "new_context": "Updated context",
-                "new_keywords": ["keyword1", "keyword2"],
-                "new_relationships": ["rel1", "rel2"]
-            }}
-        }}
-        '''.format(content=query.content, context=query.context, keywords=query.keywords, nearest_neighbors_memories=nearest_neighbors_memories)
-        query_llm = LLMQuery()
-        query_llm.messages = [{"role": "system", "content": "You should reply with the json object only."}] + [{"role": "user", "content": system_prompt}]
-        response_format = {
-            "type": "json_schema",
-            "json_schema": {
-                "name": "response",
-                "schema": {
-                    "type": "object",
-                    "properties": {
-                        "should_evolve": {
-                            "type": "string"
-                        },
-                        "actions": {
-                            "type": "array",
-                            "items": {
-                                "type": "string"
-                            }
-                        },
-                        "suggested_connections": {
-                            "type": "array",
-                            "items": {
-                                "type": "integer"
-                            }
-                        },
-                        "new_context_neighborhood": {
-                            "type": "array",
-                            "items": {
-                                "type": "array",
-                                "items": {
-                                    "type": "string"
-                                }
-                            }
-                        },
-                        "tags_to_update": {
-                            "type": "array",
-                            "items": {
-                                "type": "string"
-                            }
-                        },
-                        "new_tags_neighborhood": {
-                            "type": "array",
-                            "items": {
-                                "type": "array",
-                                "items": {
-                                    "type": "string"
-                                }
-                            }
-                        }
-                    },
-                    "required": ["should_evolve", "actions", "suggested_connections", "tags_to_update", "new_context_neighborhood", "new_tags_neighborhood"]
-                }
-            }
-        }
-        query_llm.message_return_type = "json"
-        query_llm.response_format = response_format
-        # Use the agent_name parameter passed from the query object
-        agent_name = query.agent_name if hasattr(query, 'agent_name') else "default_agent"
-        response = self.execute_llm_syscall(agent_name, query_llm)["response"]
-        response = json.loads(response)
-        should_evolve = response["should_evolve"]
-        if should_evolve == "True":
-            actions = response["actions"]
-            for action in actions:
-                if action == "strengthen":
-                    suggest_connections = response["suggested_connections"]
-                    new_tags = response["tags_to_update"]
-                    query.params["links"] = suggest_connections
-                    query.params["tags"] = new_tags
-                elif action == "neigh_update":
-                    new_context_neighborhood = response["new_context_neighborhood"]
-                    new_tags_neighborhood = response["new_tags_neighborhood"]
-                    for i in range(len(new_tags_neighborhood)):
-                        # find some memory
-                        tag = new_tags_neighborhood[i]
-                        context = new_context_neighborhood[i]
-                        notetmp = similar_memories[i]
-                        # add tag to memory
-                        notetmp.tags = tag
-                        notetmp.context = context
-        return (query, similar_memories)
-
-
-
-    def execute_tool_syscall(self, agent_name: str, tool_calls: List[Dict]) -> Dict[str, Any]:
->>>>>>> 051d04bf
         """
         Execute a tool system call.
         
@@ -544,7 +323,6 @@
             
             elif query.action_type == "tool_use":
                 llm_response = self.execute_llm_syscall(agent_name, query)["response"]
-<<<<<<< HEAD
                 breakpoint()
                 tool_query = ToolQuery(
                     tool_calls=llm_response.tool_calls,
@@ -552,10 +330,6 @@
                 )
                 tool_response = self.execute_tool_syscall(agent_name, tool_query)
                 breakpoint()
-=======
-                tool_response = self.execute_tool_syscall(agent_name, llm_response.tool_calls)
-                # breakpoint()
->>>>>>> 051d04bf
                 return tool_response
             
             elif query.action_type == "operate_file":
