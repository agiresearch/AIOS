# This is a main script that tests the functionality of specific agents.
# It requires no user input.

from aios.utils.utils import (
    parse_global_args,
)
import os
import warnings

from aios.hooks.llm import aios_starter

from aios.utils.utils import delete_directories
from dotenv import load_dotenv


def clean_cache(root_directory):
    targets = {
        ".ipynb_checkpoints",
        "__pycache__",
        ".pytest_cache",
        "context_restoration",
    }
    delete_directories(root_directory, targets)


def main():
    # parse arguments and set configuration for this run accordingly
    main_id = os.getpid()
    print(f"Main ID is: {main_id}")
    warnings.filterwarnings("ignore")
    parser = parse_global_args()
    args = parser.parse_args()
    load_dotenv()

<<<<<<< HEAD
    llm = useKernel(
        llm_name=llm_name,
        max_gpu_memory=max_gpu_memory,
        eval_device=eval_device,
        max_new_tokens=max_new_tokens,
        log_mode=llm_kernel_log_mode,
        use_backend=use_backend
    )

    # run agents concurrently for maximum efficiency using a scheduler

    startScheduler, stopScheduler = useFIFOScheduler(
        llm=llm,
        log_mode=scheduler_log_mode,
        get_queue_message=None
    )

    submitAgent, awaitAgentExecution = useFactory(
        log_mode=agent_log_mode,
        max_workers=64
    )

    startScheduler()

    # register your agents and submit agent tasks
    """ submitAgent(
        agent_name="example/academic_agent",
        task_input="Find recent papers on the impact of social media on mental health in adolescents."
    )
    """

    """
    submitAgent(
        agent_name="om-raheja/transcribe_agent",
        task_input="listen to my yap for 5 seconds and write a response to it"
    )
    """
    
    """
    submitAgent(
        agent_name="example/cocktail_mixlogist",
        task_input="Create a cocktail for a summer garden party. Guests enjoy refreshing, citrusy flavors. Available ingredients include vodka, gin, lime, lemon, mint, and various fruit juices."
    )
    """
    
    """
    submitAgent(
        agent_name="example/cook_therapist",
        task_input="Develop a low-carb, keto-friendly dinner that is flavorful and satisfying."
    )
    """
    
    agent_tasks = [
        # ["example/academic_agent", "Tell me what is the prollm paper mainly about"]
        ["example/cocktail_mixlogist", "Create a cocktail for a summer garden party. Guests enjoy refreshing, citrusy flavors. Available ingredients include vodka, gin, lime, lemon, mint, and various fruit juices."]
    ]
    
    agent_ids = []
    for agent_name, task_input in agent_tasks:
        agent_id = submitAgent(
            agent_name=agent_name,
            task_input=task_input
=======
    with aios_starter(**vars(args)) as (submit_agent, await_agent_execution):

        # register your agents and submit agent tasks
        """ submitAgent(
            agent_name="example/academic_agent",
            task_input="Find recent papers on the impact of social media on mental health in adolescents."
        )
        """

        """
        submitAgent(
            agent_name="om-raheja/transcribe_agent",
            task_input="listen to my yap for 5 seconds and write a response to it"
>>>>>>> 8d5f038b
        )
        """

        """
        submitAgent(
            agent_name="example/cocktail_mixlogist",
            task_input="Create a cocktail for a summer garden party. Guests enjoy refreshing, citrusy flavors. Available ingredients include vodka, gin, lime, lemon, mint, and various fruit juices."
        )
        """

        """
        submitAgent(
            agent_name="example/cook_therapist",
            task_input="Develop a low-carb, keto-friendly dinner that is flavorful and satisfying."
        )
        """

        agent_tasks = [
            ["example/academic_agent", "Tell me what is the prollm paper mainly about"]
            # ["example/cocktail_mixlogist", "Create a cocktail for a summer garden party. Guests enjoy refreshing, citrusy flavors. Available ingredients include vodka, gin, lime, lemon, mint, and various fruit juices."]
        ]

        agent_ids = []
        for agent_name, task_input in agent_tasks:
            agent_id = submit_agent(
                agent_name=agent_name,
                task_input=task_input
            )
            agent_ids.append(agent_id)

        for agent_id in agent_ids:
            await_agent_execution(agent_id)

    clean_cache(root_directory="./")


if __name__ == "__main__":
    main()<|MERGE_RESOLUTION|>--- conflicted
+++ resolved
@@ -32,70 +32,6 @@
     args = parser.parse_args()
     load_dotenv()
 
-<<<<<<< HEAD
-    llm = useKernel(
-        llm_name=llm_name,
-        max_gpu_memory=max_gpu_memory,
-        eval_device=eval_device,
-        max_new_tokens=max_new_tokens,
-        log_mode=llm_kernel_log_mode,
-        use_backend=use_backend
-    )
-
-    # run agents concurrently for maximum efficiency using a scheduler
-
-    startScheduler, stopScheduler = useFIFOScheduler(
-        llm=llm,
-        log_mode=scheduler_log_mode,
-        get_queue_message=None
-    )
-
-    submitAgent, awaitAgentExecution = useFactory(
-        log_mode=agent_log_mode,
-        max_workers=64
-    )
-
-    startScheduler()
-
-    # register your agents and submit agent tasks
-    """ submitAgent(
-        agent_name="example/academic_agent",
-        task_input="Find recent papers on the impact of social media on mental health in adolescents."
-    )
-    """
-
-    """
-    submitAgent(
-        agent_name="om-raheja/transcribe_agent",
-        task_input="listen to my yap for 5 seconds and write a response to it"
-    )
-    """
-    
-    """
-    submitAgent(
-        agent_name="example/cocktail_mixlogist",
-        task_input="Create a cocktail for a summer garden party. Guests enjoy refreshing, citrusy flavors. Available ingredients include vodka, gin, lime, lemon, mint, and various fruit juices."
-    )
-    """
-    
-    """
-    submitAgent(
-        agent_name="example/cook_therapist",
-        task_input="Develop a low-carb, keto-friendly dinner that is flavorful and satisfying."
-    )
-    """
-    
-    agent_tasks = [
-        # ["example/academic_agent", "Tell me what is the prollm paper mainly about"]
-        ["example/cocktail_mixlogist", "Create a cocktail for a summer garden party. Guests enjoy refreshing, citrusy flavors. Available ingredients include vodka, gin, lime, lemon, mint, and various fruit juices."]
-    ]
-    
-    agent_ids = []
-    for agent_name, task_input in agent_tasks:
-        agent_id = submitAgent(
-            agent_name=agent_name,
-            task_input=task_input
-=======
     with aios_starter(**vars(args)) as (submit_agent, await_agent_execution):
 
         # register your agents and submit agent tasks
@@ -109,7 +45,6 @@
         submitAgent(
             agent_name="om-raheja/transcribe_agent",
             task_input="listen to my yap for 5 seconds and write a response to it"
->>>>>>> 8d5f038b
         )
         """
 
