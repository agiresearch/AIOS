# This is a main script that tests the functionality of specific agents.
# It requires no user input.


from aios.scheduler.fifo_scheduler import FIFOScheduler

<<<<<<< HEAD
from aios.scheduler.rr_scheduler import RRScheduler
=======
>>>>>>> 7fb93d49

from aios.utils.utils import (
    parse_global_args,
)

from pyopenagi.agents.agent_factory import AgentFactory

from pyopenagi.agents.agent_process import AgentProcessFactory

import warnings

from aios.llm_kernel import llms

from concurrent.futures import ThreadPoolExecutor, as_completed


<<<<<<< HEAD
from aios.utils.utils import delete_directories
from dotenv import find_dotenv, load_dotenv
=======
from src.utils.utils import delete_directories
from dotenv import load_dotenv
>>>>>>> 7fb93d49

def clean_cache(root_directory):
    targets = {'.ipynb_checkpoints', '__pycache__', ".pytest_cache", "context_restoration"}
    delete_directories(root_directory, targets)

def main():
    # parse arguments and set configuration for this run accordingly
    warnings.filterwarnings("ignore")
    parser = parse_global_args()
    args = parser.parse_args()

    llm_name = args.llm_name
    max_gpu_memory = args.max_gpu_memory
    eval_device = args.eval_device
    max_new_tokens = args.max_new_tokens
    scheduler_log_mode = args.scheduler_log_mode
    agent_log_mode = args.agent_log_mode
    llm_kernel_log_mode = args.llm_kernel_log_mode
    _use_backend = args.use_backend
    load_dotenv()

    llm = llms.LLMKernel(
        llm_name = llm_name,
        max_gpu_memory = max_gpu_memory,
        eval_device = eval_device,
        max_new_tokens = max_new_tokens,
        log_mode = llm_kernel_log_mode,
        use_backend = args.use_backend
    )

    # run agents concurrently for maximum efficiency using a scheduler

    scheduler = FIFOScheduler(
        llm = llm,
        log_mode = scheduler_log_mode
    )

    agent_process_factory = AgentProcessFactory()

    agent_factory = AgentFactory(
        llm = llm,
        agent_process_queue = scheduler.agent_process_queue,
        agent_process_factory = agent_process_factory,
        agent_log_mode = agent_log_mode
    )

    agent_thread_pool = ThreadPoolExecutor(max_workers=500)

    scheduler.start()

    # construct example agents

    # travel_agent = agent_thread_pool.submit(
    #     agent_factory.run_agent,
    #     "TravelAgent", "I want to take a trip to Paris, France from July 4th to July 10th 2024 and I am traveling from New York City. Help me plan this trip."
    # )

    # math_agent = agent_thread_pool.submit(
    #     agent_factory.run_agent,
    #     "MathAgent",
    #     "Convert 15000 MXN to Canadian Dollars and find out how much it would be in USD if 1 CAD equals 0.79 USD."
    # )

    academic_agent = agent_thread_pool.submit(
        agent_factory.run_agent,
        "AcademicAgent",
        "Summarize recent advancements in quantum computing from the past five years."
    )

    # rec_agent = agent_thread_pool.submit(
    #     agent_factory.run_agent,
    #     "RecAgent", "Recommend two movies with groundbreaking visual effects released in the last fifteen years ranked between 1 and 20 with ratings above 8.0."
    # )

    # creation_agent = agent_thread_pool.submit(
    #     agent_factory.run_agent,
    #     "CreationAgent", "Create an image of a lush jungle with an ancient temple, evoking a sense of mystery and adventure."
    # )

    # agent_tasks = [travel_agent, rec_agent, creation_agent, math_agent, academic_agent]
    # agent_tasks = [rec_agent]
    # agent_tasks = [creation_agent]
    agent_tasks = [academic_agent]

    for r in as_completed(agent_tasks):
        _res = r.result()

    scheduler.stop()

    clean_cache(root_directory="./")

if __name__ == "__main__":
    main()<|MERGE_RESOLUTION|>--- conflicted
+++ resolved
@@ -4,10 +4,6 @@
 
 from aios.scheduler.fifo_scheduler import FIFOScheduler
 
-<<<<<<< HEAD
-from aios.scheduler.rr_scheduler import RRScheduler
-=======
->>>>>>> 7fb93d49
 
 from aios.utils.utils import (
     parse_global_args,
@@ -24,13 +20,8 @@
 from concurrent.futures import ThreadPoolExecutor, as_completed
 
 
-<<<<<<< HEAD
 from aios.utils.utils import delete_directories
 from dotenv import find_dotenv, load_dotenv
-=======
-from src.utils.utils import delete_directories
-from dotenv import load_dotenv
->>>>>>> 7fb93d49
 
 def clean_cache(root_directory):
     targets = {'.ipynb_checkpoints', '__pycache__', ".pytest_cache", "context_restoration"}
