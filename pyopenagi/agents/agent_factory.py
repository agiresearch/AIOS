--- conflicted
+++ resolved
@@ -14,20 +14,18 @@
                  agent_log_mode
         ):
         # self.max_aid = 256
-<<<<<<< HEAD
         # self.llm = llm
-=======
-        # # self.llm = llm
->>>>>>> 4c5b135d
         # self.aid_pool = [i for i in range(self.max_aid)]
         # heapq.heapify(self.aid_pool)
         # self.agent_process_queue = agent_process_queue
         # self.agent_process_factory = agent_process_factory
 
         # self.current_agents = {}
+        # self.current_agents = {}
 
         # self.current_agents_lock = Lock()
 
+        # self.terminate_signal = Event()
         # self.terminate_signal = Event()
 
         self.agent_log_mode = agent_log_mode
