--- conflicted
+++ resolved
@@ -3,14 +3,10 @@
 from .interact import Interactor
 # from ..manager.manager import AgentManager
 import os
-<<<<<<< HEAD
 
-
-=======
 import random
 import threading
 import importlib
->>>>>>> b91d5790
 class AgentFactory:
     def __init__(self,
                 #  agent_process_queue,
@@ -32,11 +28,8 @@
 
         self.agent_log_mode = agent_log_mode
 
-<<<<<<< HEAD
         self.manager = AgentManager('https://agenthub.aios.foundation/')
-=======
         # self.manager = AgentManager('http://localhost:3000')
->>>>>>> b91d5790
 
     def snake_to_camel(self, snake_str):
         components = snake_str.split('_')
@@ -49,11 +42,9 @@
         for agent in agent_list:
             print(agent)
 
-<<<<<<< HEAD
     def load_agent_instance(self, compressed_name: str):
         name_split = compressed_name.split('/')
         agent_class = self.manager.load_agent(*name_split)
-=======
     # def load_agent_instance(self, compressed_name: str):
     #     name_split = compressed_name.split('/')
     #     agent_class = self.manager.load_agent(*name_split)
@@ -70,7 +61,6 @@
         # dynamically loads the class
         agent_class = getattr(agent_module, class_name)
         
->>>>>>> b91d5790
         return agent_class
 
     def activate_agent(self, agent_name: str, task_input):
