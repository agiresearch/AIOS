from threading import Lock
from pympler import asizeof
from .interact import Interactor
from ..manager.manager import AgentManager
import os
import random
<<<<<<< HEAD
import threading
=======

>>>>>>> 42c3f5cf
class AgentFactory:
    def __init__(self,
                #  agent_process_queue,
                 agent_process_factory,
                 agent_log_mode
        ):
        # self.max_aid = 256
        # self.llm = llm
        # self.aid_pool = [i for i in range(self.max_aid)]
        # heapq.heapify(self.aid_pool)
        # self.agent_process_queue = agent_process_queue
        self.agent_process_factory = agent_process_factory

        self.current_agents = {}

        self.current_agents_lock = Lock()

        # self.terminate_signal = Event()

        self.agent_log_mode = agent_log_mode

        self.manager = AgentManager('http://localhost:3000')

    def snake_to_camel(self, snake_str):
        components = snake_str.split('_')
        return ''.join(x.title() for x in components)

    def list_agents(self):
        agent_list = self.manager.list_available_agents()
        
        for agent in agent_list:
            print(agent)

<<<<<<< HEAD
    def load_agent_instance(self, agent_name):
        # dynamically loads the module from the path
        author, name = agent_name.split("/")
        module_name = ".".join(["pyopenagi", "agents", author, name, "agent"])
        class_name = self.snake_to_camel(name)

        agent_module = importlib.import_module(module_name)

        # dynamically loads the class
        agent_class = getattr(agent_module, class_name)

=======
    def load_agent_instance(self, compressed_name: str):
        name_split = compressed_name.split('/')
        agent_class = self.manager.load_agent(*name_split)
  
>>>>>>> 42c3f5cf
        return agent_class

    def activate_agent(self, agent_name: str, task_input):
        # script_path = os.path.abspath(__file__)
        # script_dir = os.path.dirname(script_path)

        # downloads the agent if its not installed already
        # interactor = Interactor()

        # if not os.path.exists(os.path.join(script_dir, agent_name)):
        #     interactor.download_agent(agent_name)

        # if not interactor.check_reqs_installed(agent_name):
        #     interactor.install_agent_reqs(agent_name)

        agent_name = '/'.join(
            self.manager.download_agent(
            *agent_name.split('/')
        ))

        # we instantiate the agent directly from the class
        agent_class = self.load_agent_instance(agent_name)

        agent = agent_class(
            agent_name = agent_name,
            task_input = task_input,
            agent_process_factory = self.agent_process_factory,
            log_mode = self.agent_log_mode
        )

        # use a lock to make sure only one agent can read the values at a time
        # if not self.terminate_signal.is_set():
        # with self.current_agents_lock:
        #     self.current_agents[aid] = agent

        return agent

    def run_agent(self, agent_name, task_input):
        agent = self.activate_agent(
            agent_name=agent_name,
            task_input=task_input
        )
        aid = threading.get_native_id()
        # print(f"Agent ID: {aid}")
        agent.set_aid(aid)
        # print(task_input)
        output = agent.run()
        # self.deactivate_agent(agent.get_aid())
        return output

    def print_agent(self):
        headers = ["Agent ID", "Agent Name", "Created Time", "Status", "Memory Usage"]
        data = []
        for id, agent in self.current_agents.items():
            agent_name = agent.agent_name
            created_time = agent.created_time
            status = agent.status
            memory_usage = f"{asizeof.asizeof(agent)} bytes"
            data.append(
                [id, agent_name, created_time, status, memory_usage]
            )
        self.print(headers=headers, data=data)


    def print(self, headers, data):
        # align output
        column_widths = [
            max(len(str(row[i])) for row in [headers] + data) for i in range(len(headers))
        ]
        print("+" + "-" * (sum(column_widths) + len(headers) * 3 - 3 ) + "+")
        print(self.format_row(headers, column_widths))
        print("=" * (sum(column_widths) + len(headers) * 3 - 1))
        for i, row in enumerate(data):
            print(self.format_row(row, column_widths))
            if i < len(data):
                print("-" * (sum(column_widths) + len(headers) * 3 - 1))
        print("+" + "-" * (sum(column_widths) + len(headers) * 3 - 3 ) + "+")


    def format_row(self, row, widths, align="<"):
        row_str = " | ".join(f"{str(item):{align}{widths[i]}}" for i, item in enumerate(row))
        return row_str

    def deactivate_agent(self, aid):
        self.current_agents.pop(aid)
        # heapq.heappush(self.aid_pool, aid)<|MERGE_RESOLUTION|>--- conflicted
+++ resolved
@@ -4,11 +4,7 @@
 from ..manager.manager import AgentManager
 import os
 import random
-<<<<<<< HEAD
-import threading
-=======
 
->>>>>>> 42c3f5cf
 class AgentFactory:
     def __init__(self,
                 #  agent_process_queue,
@@ -42,24 +38,10 @@
         for agent in agent_list:
             print(agent)
 
-<<<<<<< HEAD
-    def load_agent_instance(self, agent_name):
-        # dynamically loads the module from the path
-        author, name = agent_name.split("/")
-        module_name = ".".join(["pyopenagi", "agents", author, name, "agent"])
-        class_name = self.snake_to_camel(name)
-
-        agent_module = importlib.import_module(module_name)
-
-        # dynamically loads the class
-        agent_class = getattr(agent_module, class_name)
-
-=======
     def load_agent_instance(self, compressed_name: str):
         name_split = compressed_name.split('/')
         agent_class = self.manager.load_agent(*name_split)
   
->>>>>>> 42c3f5cf
         return agent_class
 
     def activate_agent(self, agent_name: str, task_input):
