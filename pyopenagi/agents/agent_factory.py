--- conflicted
+++ resolved
@@ -25,6 +25,7 @@
 
         # self.current_agents = {}
         # self.current_agents = {}
+        # self.current_agents = {}
 
         # self.current_agents_lock = Lock()
 
@@ -46,11 +47,6 @@
             print(agent)
 
     def load_agent_instance(self, compressed_name: str):
-<<<<<<< HEAD
-        name_split = compressed_name.split("/")
-        agent_class = self.manager.load_agent(*name_split)
-        return agent_class
-=======
         # First try local loading
         try:
             author, name = compressed_name.split("/")
@@ -62,7 +58,6 @@
             # If local loading fails, use original remote loading logic
             name_split = compressed_name.split('/')
             return self.manager.load_agent(*name_split)
->>>>>>> 15283275
 
     def activate_agent(self, agent_name: str, task_input):
         # script_path = os.path.abspath(__file__)
@@ -77,12 +72,6 @@
         # if not interactor.check_reqs_installed(agent_name):
         #     interactor.install_agent_reqs(agent_name)
 
-<<<<<<< HEAD
-        agent_name = "/".join(self.manager.download_agent(*agent_name.split("/")))
-
-        # we instantiate the agent directly from the class
-        agent_class = self.load_agent_instance(agent_name)
-=======
         # First try local loading
         try:
             agent_class = self.load_agent_instance(agent_name)
@@ -97,17 +86,12 @@
             except Exception as e:
                 print(f"Warning: Both local and remote loading failed. Error: {str(e)}")
                 raise
->>>>>>> 15283275
 
         agent = agent_class(
             agent_name=agent_name,
             task_input=task_input,
             # agent_process_factory = self.agent_process_factory,
-<<<<<<< HEAD
-            log_mode=self.agent_log_mode,
-=======
             log_mode=self.agent_log_mode
->>>>>>> 15283275
         )
 
         # set the identifier for the agent
