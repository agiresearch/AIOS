--- conflicted
+++ resolved
@@ -3,13 +3,8 @@
 from .interact import Interactor
 from ..manager.manager import AgentManager
 import os
-<<<<<<< HEAD
+import random
 
-
-=======
-import importlib
-import random
->>>>>>> 58949ec0
 class AgentFactory:
     def __init__(self,
                 #  agent_process_queue,
@@ -43,23 +38,10 @@
         for agent in agent_list:
             print(agent)
 
-<<<<<<< HEAD
     def load_agent_instance(self, compressed_name: str):
         name_split = compressed_name.split('/')
         agent_class = self.manager.load_agent(*name_split)
-=======
-    def load_agent_instance(self, agent_name):
-        # dynamically loads the module from the path
-        author, name = agent_name.split("/")
-        module_name = ".".join(["pyopenagi", "agents", author, name, "agent"])
-        class_name = self.snake_to_camel(name)
-
-        agent_module = importlib.import_module(module_name)
-
-        # dynamically loads the class
-        agent_class = getattr(agent_module, class_name)
-        
->>>>>>> 58949ec0
+  
         return agent_class
 
     def activate_agent(self, agent_name: str, task_input):
