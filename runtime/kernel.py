from typing_extensions import Literal
from fastapi import FastAPI, HTTPException
from pydantic import BaseModel
from typing import Optional, Dict, Any
from dotenv import load_dotenv
import traceback
import json
import logging

from aios.hooks.modules.llm import useCore
from aios.hooks.modules.memory import useMemoryManager
from aios.hooks.modules.storage import useStorageManager
from aios.hooks.modules.tool import useToolManager
from aios.hooks.modules.agent import useFactory
from aios.hooks.modules.scheduler import fifo_scheduler_nonblock as fifo_scheduler
from aios.hooks.syscall import useSysCall
from aios.config.config_manager import config

from cerebrum.llm.communication import LLMQuery

from fastapi.middleware.cors import CORSMiddleware

# from cerebrum.llm.layer import LLMLayer as LLMConfig
# from cerebrum.memory.layer import MemoryLayer as MemoryConfig
# from cerebrum.storage.layer import StorageLayer as StorageConfig
# from cerebrum.tool.layer import ToolLayer as ToolManagerConfig

load_dotenv()

app = FastAPI()

app.add_middleware(
    CORSMiddleware,
    allow_origins=["*"],  # Modify this in production!
    allow_credentials=True,
    allow_methods=["*"],
    allow_headers=["*"],
)

# Store component configurations and instances
active_components = {
    "llm": None,
    "storage": None,
    "memory": None,
    "tool": None
}

send_request, SysCallWrapper = useSysCall()

# Configure the root logger
logging.basicConfig(
    level=logging.DEBUG,
    format='%(asctime)s - %(name)s - %(levelname)s - %(message)s',
    handlers=[
        logging.StreamHandler()  # Output to console
    ]
)

logger = logging.getLogger(__name__)

class LLMConfig(BaseModel):
    llm_name: str
    max_gpu_memory: dict | None = None
    eval_device: str = "cuda:0"
    max_new_tokens: int = 2048
    log_mode: str = "INFO"
    llm_backend: str = "default"
    api_key: str | None = None


class StorageConfig(BaseModel):
    root_dir: str = "root"
    use_vector_db: bool = False
    vector_db_config: Optional[Dict[str, Any]] = None


class MemoryConfig(BaseModel):
    memory_limit: int = 104857600  # 100MB in bytes
    eviction_k: int = 10
    custom_eviction_policy: Optional[str] = None


class ToolManagerConfig(BaseModel):
    allowed_tools: Optional[list[str]] = None
    custom_tools: Optional[Dict[str, Any]] = None


class SchedulerConfig(BaseModel):
    log_mode: str = "INFO"
    max_workers: int = 64
    custom_syscalls: Optional[Dict[str, Any]] = None


class SchedulerConfig(BaseModel):
    log_mode: str = "INFO"
    max_workers: int = 64
    custom_syscalls: Optional[Dict[str, Any]] = None


class AgentSubmit(BaseModel):
    agent_id: str
    agent_config: Dict[str, Any]


class QueryRequest(BaseModel):
    agent_name: str
    query_type: Literal["llm", "tool", "storage", "memory"]
    query_data: LLMQuery


def restart_kernel():
    """Restart kernel service and reload configuration"""
    try:
        # 1. Reinitialize LLM component
        llm_config = config.get_llm_config()
        print(f"Got LLM config: {llm_config}")
        
        # Reinitialize LLM
        try:
            llm = useCore(
                llm_name=llm_config.get("default_model", "gpt-4"),
                llm_backend=llm_config.get("backend", "openai"),
                max_gpu_memory=llm_config.get("max_gpu_memory"),
                eval_device=llm_config.get("eval_device", "cuda:0"),
                max_new_tokens=llm_config.get("max_new_tokens", 256),
                log_mode=llm_config.get("log_mode", "console"),
            )
            
            # Update components
            if llm:
                # Clean up existing LLM instance if it exists
                if active_components["llm"]:
                    if hasattr(active_components["llm"], "cleanup"):
                        active_components["llm"].cleanup()
                
                active_components["llm"] = llm
                print("✅ LLM core reinitialized with new configuration")
            else:
                print("⚠️ Failed to initialize LLM core")
                
        except Exception as e:
            print(f"⚠️ Error initializing LLM core: {str(e)}")
            
        print("✅ All components reinitialized successfully")
        
    except Exception as e:
        print(f"❌ Error restarting kernel: {str(e)}")
        print(f"Stack trace: {traceback.format_exc()}")
        raise


@app.post("/core/refresh")
async def refresh_configuration():
    """Refresh all component configurations"""
    try:
        print("Received refresh request")
        config.refresh()
        print("Configuration reloaded")
        restart_kernel()
        print("Kernel restarted")
        return {
            "status": "success", 
            "message": "Configuration refreshed and components reinitialized"
        }
    except Exception as e:
        print(f"Error during refresh: {str(e)}")
        raise HTTPException(
            status_code=500, 
            detail=f"Failed to refresh configuration: {str(e)}"
        )


@app.post("/core/llm/setup")
async def setup_llm(config: LLMConfig):
    """Set up the LLM core component."""
    try:
        llm = useCore(
            llm_name=config.llm_name,
            llm_backend=config.llm_backend,
            max_gpu_memory=config.max_gpu_memory,
            eval_device=config.eval_device,
            max_new_tokens=config.max_new_tokens,
            log_mode=config.log_mode,
        )
        active_components["llm"] = llm
        return {"status": "success", "message": "LLM core initialized"}
    except Exception as e:
        error_msg = f"LLM setup failed: {str(e)}, please check whether you have set up the required LLM API key and whether the llm_name and llm_backend is correct."
        print(error_msg)
        raise HTTPException(
            status_code=500, detail=f"Failed to initialize LLM core: {str(e)}"
        )


@app.post("/core/storage/setup")
async def setup_storage(config: StorageConfig):
    """Set up the storage manager component."""
    try:
        storage_manager = useStorageManager(
            root_dir=config.root_dir,
            use_vector_db=config.use_vector_db,
            **(config.vector_db_config or {}),
        )
        active_components["storage"] = storage_manager
        return {"status": "success", "message": "Storage manager initialized"}
    except Exception as e:
        print(f"Storage setup failed: {str(e)}")
        raise HTTPException(
            status_code=500, detail=f"Failed to initialize storage manager: {str(e)}"
        )


@app.post("/core/memory/setup")
async def setup_memory(config: MemoryConfig):
    """Set up the memory manager component."""
    if not active_components["storage"]:
        raise HTTPException(
            status_code=400, detail="Storage manager must be initialized first"
        )

    try:
        memory_manager = useMemoryManager(
            memory_limit=config.memory_limit,
            eviction_k=config.eviction_k,
            storage_manager=active_components["storage"],
        )
        active_components["memory"] = memory_manager
        return {"status": "success", "message": "Memory manager initialized"}
    except Exception as e:
        print(f"Memory setup failed: {str(e)}")
        raise HTTPException(
            status_code=500, detail=f"Failed to initialize memory manager: {str(e)}"
        )


@app.post("/core/tool/setup")
async def setup_tool_manager(config: ToolManagerConfig):
    """Set up the tool manager component."""
    try:
        print(f"\n[DEBUG] ===== Setting up Tool Manager =====")
        tool_manager = useToolManager()
        active_components["tool"] = tool_manager
        return {"status": "success", "message": "Tool manager initialized"}
    except Exception as e:
        error_msg = str(e)
        stack_trace = traceback.format_exc()
        print(f"[ERROR] Tool Manager Setup Failed: {error_msg}")
        print(f"[ERROR] Stack Trace:\n{stack_trace}")
        raise HTTPException(
            status_code=500,
            detail={
                "error": "Failed to initialize tool manager",
                "message": error_msg,
                "traceback": stack_trace
            }
        )


@app.post("/core/factory/setup")
async def setup_agent_factory(config: SchedulerConfig):
    """Set up the agent factory for managing agent execution."""
    required_components = ["llm", "memory", "storage", "tool"]
    missing_components = [
        comp for comp in required_components if not active_components[comp]
    ]

    if missing_components:
        raise HTTPException(
            status_code=400,
            detail=f"Missing required components: {', '.join(missing_components)}",
        )

    try:
        submit_agent, await_agent_execution = useFactory(
            log_mode=config.log_mode, max_workers=config.max_workers
        )

        active_components["factory"] = {
            "submit": submit_agent,
            "await": await_agent_execution,
        }

        print(active_components["llm"].model)

        return {"status": "success", "message": "Agent factory initialized"}
    except Exception as e:
        print(f"Agent factory setup failed: {str(e)}")
        raise HTTPException(
            status_code=500, detail=f"Failed to initialize agent factory: {str(e)}"
        )


@app.post("/core/scheduler/setup")
async def setup_scheduler(config: SchedulerConfig):
    """Set up the FIFO scheduler with all components."""
    required_components = ["llm", "memory", "storage", "tool"]
    missing_components = [
        comp for comp in required_components if not active_components[comp]
    ]

    if missing_components:
        raise HTTPException(
            status_code=400,
            detail=f"Missing required components: {', '.join(missing_components)}",
        )

    try:
        # Set up the scheduler with all components
        scheduler = fifo_scheduler(
            llm=active_components["llm"],   
            memory_manager=active_components["memory"],
            storage_manager=active_components["storage"],
            tool_manager=active_components["tool"],
            log_mode=config.log_mode,
            get_llm_syscall=None,
            get_memory_syscall=None,
            get_storage_syscall=None,
            get_tool_syscall=None,
        )

        active_components["scheduler"] = scheduler

        scheduler.start()

        return {"status": "success", "message": "Scheduler initialized"}
    except Exception as e:
        print(f"Scheduler setup failed: {str(e)}")
        raise HTTPException(
            status_code=500, detail=f"Failed to initialize scheduler: {str(e)}"
        )


@app.get("/core/status")
async def get_status():
    """Get the status of all core components."""
    return {
        component: "active" if instance else "inactive"
        for component, instance in active_components.items()
    }


@app.post("/agents/submit")
async def submit_agent(config: AgentSubmit):
    """Submit an agent for execution using the agent factory."""
    if "factory" not in active_components or not active_components["factory"]:
        raise HTTPException(status_code=400, detail="Agent factory not initialized")

    try:
        print(f"\n[DEBUG] ===== Agent Submission =====")
        print(f"[DEBUG] Agent ID: {config.agent_id}")
        print(f"[DEBUG] Task: {config.agent_config.get('task', 'No task specified')}")
        
        _submit_agent = active_components["factory"]["submit"]
        execution_id = _submit_agent(
            agent_name=config.agent_id, task_input=config.agent_config["task"]
        )
        
        return {
            "status": "success",
            "execution_id": execution_id,
            "message": f"Agent {config.agent_id} submitted for execution"
        }
    except Exception as e:
        error_msg = str(e)
        stack_trace = traceback.format_exc()
        print(f"[ERROR] Agent submission failed: {error_msg}")
        print(f"[ERROR] Stack Trace:\n{stack_trace}")
        raise HTTPException(
            status_code=500,
            detail={
                "error": "Failed to submit agent",
                "message": error_msg,
                "traceback": stack_trace
            }
        )


@app.get("/agents/{execution_id}/status")
async def get_agent_status(execution_id: int):
    """Get the status of a submitted agent."""
    if "factory" not in active_components or not active_components["factory"]:
        raise HTTPException(status_code=400, detail="Agent factory not initialized")

    try:
        logger.debug(f"\n===== Checking Agent Status =====")
        logger.debug(f"Execution ID: {execution_id}")
        
        await_execution = active_components["factory"]["await"]
<<<<<<< HEAD
        try:
            result = await_execution(int(execution_id))
        except FileNotFoundError as e:
            raise HTTPException(status_code=404, detail=str(e))
=======
>>>>>>> 5ba97c4c
        
        try:
            result = await_execution(int(execution_id))
            logger.debug(f"Execution result: {result}")
            
            if result is None:
                return {
                    "status": "running",
                    "message": "Execution in progress",
                    "execution_id": execution_id,
                    "debug_info": "Agent execution still in progress"
                }

            return {
                "status": "completed",
                "result": result,
                "execution_id": execution_id
            }
<<<<<<< HEAD

        return {
            "status": "completed",
            "result": result,
            "execution_id": execution_id
        }
    except HTTPException:
        raise
=======
        except Exception as inner_e:
            logger.error(f"Error in execution: {str(inner_e)}")
            logger.error(f"Inner stack trace:\n{traceback.format_exc()}")
            raise
            
>>>>>>> 5ba97c4c
    except Exception as e:
        error_msg = str(e)
        stack_trace = traceback.format_exc()
        logger.error(f"Failed to get agent status: {error_msg}")
        logger.error(f"Stack Trace:\n{stack_trace}")
        
<<<<<<< HEAD
        # Convert unhandled errors to HTTP 500
        raise HTTPException(
            status_code=500,
            detail={
                "error": "Failed to get agent status",
                "message": error_msg,
                "traceback": stack_trace
            }
        )
=======
        # Return more detailed error information
        return {
            "status": "error",
            "message": error_msg,
            "error": {
                "type": type(e).__name__,
                "message": error_msg,
                "traceback": stack_trace,
                "debug_logs": getattr(e, 'debug_logs', None)
            },
            "execution_id": execution_id
        }
>>>>>>> 5ba97c4c


@app.post("/core/cleanup")
async def cleanup_components():
    """Clean up all active components."""
    try:
        # Clean up in reverse order of dependency
        active_components["scheduler"].stop()
        active_components["scheduler"] = None

        for component in ["tool", "memory", "storage", "llm"]:
            if active_components[component]:
                if hasattr(active_components[component], "cleanup"):
                    active_components[component].cleanup()
                active_components[component] = None

        return {"status": "success", "message": "All components cleaned up"}
    except Exception as e:
        # print(e)
        print(f"Failed to cleanup components: {str(e)}")
        raise HTTPException(
            status_code=500, detail=f"Failed to cleanup components: {str(e)}"
        )


@app.post("/query")
async def handle_query(request: QueryRequest):
    try:
        if request.query_type == "llm":
            query = LLMQuery(
                messages=request.query_data.messages,
                tools=request.query_data.tools,
                action_type=request.query_data.action_type,
                message_return_type=request.query_data.message_return_type,
            )
            return send_request(request.agent_name, query)
    except Exception as e:
        raise HTTPException(status_code=500, detail=str(e))<|MERGE_RESOLUTION|>--- conflicted
+++ resolved
@@ -377,42 +377,25 @@
 
 @app.get("/agents/{execution_id}/status")
 async def get_agent_status(execution_id: int):
-    """Get the status of a submitted agent."""
+  """Get the status of a submitted agent."""
     if "factory" not in active_components or not active_components["factory"]:
         raise HTTPException(status_code=400, detail="Agent factory not initialized")
-
-    try:
-        logger.debug(f"\n===== Checking Agent Status =====")
-        logger.debug(f"Execution ID: {execution_id}")
-        
+    try:
+        print(f"\n[DEBUG] ===== Checking Agent Status =====")
+        print(f"[DEBUG] Execution ID: {execution_id}")
+
         await_execution = active_components["factory"]["await"]
-<<<<<<< HEAD
         try:
             result = await_execution(int(execution_id))
         except FileNotFoundError as e:
             raise HTTPException(status_code=404, detail=str(e))
-=======
->>>>>>> 5ba97c4c
-        
-        try:
-            result = await_execution(int(execution_id))
-            logger.debug(f"Execution result: {result}")
-            
-            if result is None:
-                return {
-                    "status": "running",
-                    "message": "Execution in progress",
-                    "execution_id": execution_id,
-                    "debug_info": "Agent execution still in progress"
-                }
-
+
+        if result is None:
             return {
-                "status": "completed",
-                "result": result,
+                "status": "running",
+                "message": "Execution in progress",
                 "execution_id": execution_id
             }
-<<<<<<< HEAD
-
         return {
             "status": "completed",
             "result": result,
@@ -420,20 +403,12 @@
         }
     except HTTPException:
         raise
-=======
-        except Exception as inner_e:
-            logger.error(f"Error in execution: {str(inner_e)}")
-            logger.error(f"Inner stack trace:\n{traceback.format_exc()}")
-            raise
-            
->>>>>>> 5ba97c4c
     except Exception as e:
         error_msg = str(e)
         stack_trace = traceback.format_exc()
-        logger.error(f"Failed to get agent status: {error_msg}")
-        logger.error(f"Stack Trace:\n{stack_trace}")
-        
-<<<<<<< HEAD
+        print(f"[ERROR] Failed to get agent status: {error_msg}")
+        print(f"[ERROR] Stack Trace:\n{stack_trace}")
+
         # Convert unhandled errors to HTTP 500
         raise HTTPException(
             status_code=500,
@@ -443,21 +418,6 @@
                 "traceback": stack_trace
             }
         )
-=======
-        # Return more detailed error information
-        return {
-            "status": "error",
-            "message": error_msg,
-            "error": {
-                "type": type(e).__name__,
-                "message": error_msg,
-                "traceback": stack_trace,
-                "debug_logs": getattr(e, 'debug_logs', None)
-            },
-            "execution_id": execution_id
-        }
->>>>>>> 5ba97c4c
-
 
 @app.post("/core/cleanup")
 async def cleanup_components():
