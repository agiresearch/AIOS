--- conflicted
+++ resolved
@@ -45,47 +45,38 @@
 
 # check if the llm information was specified in args
 
-with open("aios_config.json", "r") as f:
-    aios_config = json.load(f)
+try: 
+    with open("aios_config.json", "r") as f:
+        aios_config = json.load(f)
 
-# only support one llm core for now
-llm_cores = aios_config["llm_cores"][0]
+    # print to stderr
+    print("Loaded aios_config.json, ignoring args", file=sys.stderr)
 
-setLLMState(
-    useKernel(
-<<<<<<< HEAD
-        llm_name=args.llm_name,
-        max_gpu_memory=args.max_gpu_memory,
-        eval_device=args.eval_device,
-        max_new_tokens=args.max_new_tokens,
-        log_mode=args.log_mode,
-        use_backend=args.use_backend
-=======
-        llm_name=llm_cores.get("llm_name"), 
-        max_gpu_memory=llm_cores.get("max_gpu_memory", None),
-        eval_device=llm_cores.get("eval_device", None) ,
-        max_new_tokens=llm_cores.get("max_new_tokens", 1024),
-        log_mode="console",
-        use_backend=llm_cores.get("use_backend", None),
->>>>>>> 7453703d
+    llm_cores = aios_config["llm_cores"][0]
+    # only check aios_config.json
+    setLLMState(
+        useKernel(
+            llm_name=llm_cores.get("llm_name"), 
+            max_gpu_memory=llm_cores.get("max_gpu_memory"),
+            eval_device=llm_cores.get("eval_device"),
+            max_new_tokens=llm_cores.get("max_new_tokens"),
+            log_mode="console",
+            use_backend=llm_cores.get("use_backend")
+        )
     )
-)
-
-
-# deploy specific
-# leave commented
-# TODO conditional check if in deployment environment
-# setLLMState(
-#     useKernel(
-#         llm_name='mixtral-8x7b-32768',
-#         max_gpu_memory=None,
-#         eval_device=None,
-#         max_new_tokens=512,
-#         log_mode='console',
-#         use_backend=None
-#     )
-# )
-
+except FileNotFoundError:
+    aios_config = {}
+    # only check args
+    setLLMState(
+        useKernel(
+            llm_name=args.llm_name, 
+            max_gpu_memory=args.max_gpu_memory,
+            eval_device=args.eval_device,
+            max_new_tokens=args.max_new_tokens,
+            log_mode=args.log_mode,
+            use_backend=args.use_backend
+        )
+    )
 
 startScheduler, stopScheduler = useFIFOScheduler(
     llm=getLLMState(), log_mode=args.log_mode, get_queue_message=None
