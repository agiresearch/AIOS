--- conflicted
+++ resolved
@@ -2,14 +2,9 @@
 # wrapper in this script.
 
 
-<<<<<<< HEAD
 from aios.command_parser import (
     PunctuationParser,
     ChatGPTParser
-=======
-from src.command_parser import (
-    PunctuationParser
->>>>>>> 7fb93d49
 )
 
 from aios.command_executor import (
@@ -18,10 +13,6 @@
 
 from aios.scheduler.fifo_scheduler import FIFOScheduler
 
-<<<<<<< HEAD
-from aios.scheduler.rr_scheduler import RRScheduler
-=======
->>>>>>> 7fb93d49
 
 from aios.utils.utils import (
     parse_global_args,
@@ -36,13 +27,8 @@
 from aios.llm_kernel import llms
 
 
-<<<<<<< HEAD
 from aios.utils.utils import delete_directories
-from dotenv import find_dotenv, load_dotenv
-=======
-from src.utils.utils import delete_directories
 from dotenv import load_dotenv
->>>>>>> 7fb93d49
 
 def clean_cache(root_directory):
     targets = {'.ipynb_checkpoints', '__pycache__', ".pytest_cache", "context_restoration"}
